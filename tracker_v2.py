import time
import requests
import boto3

HIGHEST_BOUND = 0.45
HIGH_BOUND = 0.40
LOW_BOUND = 0.23
LOWEST_BOUND = 0.20

PHONE_NUM = '+64274556736'
BITSTAMP_API = 'https://www.bitstamp.net/api/v2/ticker/xrpusd/'

print('Creating AWS client connection.')

CLIENT = boto3.client('sns','us-east-1')

print('Calling initial API request.')
response = requests.get(BITSTAMP_API)
message_sent = False

print('Running tracker...')
while 1:
    if response.status_code == 200:
        
        response = response.json()
        asking_price = float(response['ask'])

        if asking_price < LOWEST_BOUND:
            message = "Rate is at $" + str(asking_price) + ". Lowest bound: <$" + str(LOWEST_BOUND) + " threshold breached"
            message_sent = True
        if asking_price < LOW_BOUND:
            message = "Rate is at $" + str(asking_price) + ". Low bound: <$" + str(LOW_BOUND) + " threshold breached"
            message_sent = True

        if asking_price > HIGHEST_BOUND:
            message = "Rate is at $" + str(asking_price) + ". Highest bound: >$" + str(HIGHEST_BOUND) + " threshold breached"
            message_sent = True
        if asking_price > HIGH_BOUND:
            message = "Rate is at $" + str(asking_price) + ". High bound: >$" + str(HIGH_BOUND) + " threshold breached"
            message_sent = True

        if message_sent:
            CLIENT.publish(PhoneNumber=PHONE_NUM, Message=message)
            print('Message sent. Will update in 1 hour')
            time.sleep(3600)
            message_sent = False

        time.sleep(30)
        response = requests.get(BITSTAMP_API)
    else:
<<<<<<< HEAD
        print(response.status_code)
        with open('error_log.txt', 'a') as f:            
            f.write('Error: '+str(response.status_code))
            f.write('\n')            
            f.write(response.reason)
            f.write('\n')            
=======
        print(response.headers['Date']+'\n'+str(response.status_code))
        with open('error_log.txt', 'a') as f:
            f.write(response.headers['Date'])
            f.write('\n')
            f.write(str(response.status_code)+': '+response.reason)
            f.write('\n')
>>>>>>> d7a4096f
            f.write(str(response.raise_for_status()))
            f.write('\n')
            f.write(response.headers['Date'])
            f.write('\n')
            f.write('#--------------------------------------------------#')
        print(response.headers['Date'])
        
        time.sleep(1800)
        print('Error received. Will update in 30 minutes\n')



<|MERGE_RESOLUTION|>--- conflicted
+++ resolved
@@ -48,21 +48,12 @@
         time.sleep(30)
         response = requests.get(BITSTAMP_API)
     else:
-<<<<<<< HEAD
         print(response.status_code)
         with open('error_log.txt', 'a') as f:            
             f.write('Error: '+str(response.status_code))
             f.write('\n')            
             f.write(response.reason)
-            f.write('\n')            
-=======
-        print(response.headers['Date']+'\n'+str(response.status_code))
-        with open('error_log.txt', 'a') as f:
-            f.write(response.headers['Date'])
             f.write('\n')
-            f.write(str(response.status_code)+': '+response.reason)
-            f.write('\n')
->>>>>>> d7a4096f
             f.write(str(response.raise_for_status()))
             f.write('\n')
             f.write(response.headers['Date'])
